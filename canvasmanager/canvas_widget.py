from PyQt6.QtCore import QPointF, Qt, QTimer
<<<<<<< HEAD
from PyQt6.QtGui import (
    QColor,
    QFont,
    QKeyEvent,
    QMouseEvent,
    QPainter,
    QPen,
    QWheelEvent,
)
from PyQt6.QtWidgets import QInputDialog, QWidget, QVBoxLayout
=======
from PyQt6.QtGui import (QColor, QFont, QKeyEvent, QMouseEvent, QPainter, QPen,
                         QWheelEvent)
from PyQt6.QtWidgets import QInputDialog, QWidget
>>>>>>> 2f8e93ba

from automation_manager.node import NodeWidget
from predefined.registry import PredefinedNodeRegistry
from utils.node_runner import ExecutionSignals, execute_all_nodes
from utils.performance_bus import get_performance_bus
from canvasmanager.output_console import OutputConsole


class ResizeHandle(QWidget):
    """
    Small draggable handle placed above the OutputConsole.
    Dragging it vertically will change the console height.
    """

    def __init__(self, parent=None):
        super().__init__(parent)
        self._dragging = False
        self._start_y = 0
        self.setCursor(Qt.CursorShape.SizeVerCursor)
        self.setStyleSheet("background: transparent;")
        self.setFixedHeight(6)

    def mousePressEvent(self, event):
        if event.button() == Qt.MouseButton.LeftButton:
            self._dragging = True
            self._start_y = event.globalPosition().y()
            event.accept()
        else:
            event.ignore()

    def mouseMoveEvent(self, event):
        if self._dragging:
            dy = int(event.globalPosition().y() - self._start_y)
            parent = self.parent()
            if parent and hasattr(parent, "adjust_console_height"):
                parent.adjust_console_height(-dy)
            self._start_y = event.globalPosition().y()
            event.accept()
        else:
            event.ignore()

    def mouseReleaseEvent(self, event):
        self._dragging = False
        event.accept()


class CanvasWidget(QWidget):
    def __init__(self, automation_name=None, automation_data=None, parent=None):
        super().__init__(parent)
        self.automation_name = automation_name
        self.automation_data = automation_data or {"nodes": [], "connections": []}

        # Visuals
        self.grid_size = 50
        self.grid_color = QColor("#404040")
        self.bg_color = QColor("#202020")

        # Graph data
        self.nodes = {}
        self.connections = []
        self.pending_connection = None

        # Interaction state
        self.offset = QPointF(0, 0)
        self.drag_start = None
        self.space_held = False
        self.last_mouse_pos = QPointF()
        self.selected_node = None

        self.setAcceptDrops(True)
        self.initial_centering_done = False
        QTimer.singleShot(0, self.center_initial_view)

        self.scale = 1.0
        self.setMouseTracking(True)
        self.setFocusPolicy(Qt.FocusPolicy.StrongFocus)

        # --- Output console ---
        self.output_console = OutputConsole(self)
        self.console_visible = False
        self.console_height = 180
        self.output_console.hide()

        # Resize handle
        self.console_handle = ResizeHandle(self)
        self.console_handle.hide()
        self.output_console.setMinimumHeight(80)

        # Layout (canvas paints directly)
        self.main_layout = QVBoxLayout(self)
        self.main_layout.setContentsMargins(0, 0, 0, 0)
        self.setLayout(self.main_layout)

        # Keep reference to execution signals to prevent garbage collection
        self.current_execution_signals = None

        self.load_canvas_state()

    # -------------------------
    # Console utilities
    # -------------------------
    def show_console(self):
        if not self.console_visible:
            self.console_visible = True
            self.output_console.show()
            self.console_handle.show()
            self.position_console_widgets()

    def hide_console(self):
        if self.console_visible:
            self.console_visible = False
            self.output_console.hide()
            self.console_handle.hide()
            self.update()

    def toggle_console(self):
        if self.console_visible:
            self.hide_console()
        else:
            self.show_console()

    def position_console_widgets(self):
        if not self.console_visible:
            return

        w = self.width()
        ch = max(80, min(self.console_height, int(self.height() * 0.8)))
        handle_h = self.console_handle.height()
        self.output_console.setGeometry(0, self.height() - ch, w, ch)
        self.console_handle.setGeometry(0, self.height() - ch - handle_h, w, handle_h)
        self.output_console.raise_()
        self.console_handle.raise_()

    def adjust_console_height(self, delta_px):
        self.console_height = max(80, min(self.height() - 40, self.console_height + delta_px))
        self.position_console_widgets()

    # -------------------------
    # Drawing and interaction
    # -------------------------
    def paintEvent(self, event):
        painter = QPainter(self)
        painter.fillRect(self.rect(), self.bg_color)
        painter.translate(self.offset)
        painter.scale(self.scale, self.scale)

        pen = QPen(self.grid_color)
        pen.setWidth(max(1, int(1 / self.scale)))
        painter.setPen(pen)

        left = -self.offset.x() / self.scale
        top = -self.offset.y() / self.scale
        right = left + self.width() / self.scale
        bottom = top + self.height() / self.scale

        x_start = int(left // self.grid_size * self.grid_size)
        y_start = int(top // self.grid_size * self.grid_size)

        for x in range(x_start, int(right), self.grid_size):
            painter.drawLine(int(x), int(top), int(x), int(bottom))

        for y in range(y_start, int(bottom), self.grid_size):
            painter.drawLine(int(left), int(y), int(right), int(y))

        painter.resetTransform()
        self.draw_coordinates(painter)

        for connection in self.connections:
            connection.draw(painter)

        if self.pending_connection:
            self.pending_connection.draw(painter)

    def draw_coordinates(self, painter: QPainter):
        painter.setPen(Qt.GlobalColor.white)
        painter.setFont(QFont("Arial", 10))
        canvas_pos = self.mapFromGlobal(self.cursor().pos())
        logical_pos = QPointF(
            (canvas_pos.x() - self.offset.x()) / self.scale,
            -(canvas_pos.y() - self.offset.y()) / self.scale,
        )
        painter.drawText(10, self.height() - 10, f"X: {int(logical_pos.x())}  Y: {int(logical_pos.y())}")

    # -------------------------
    # Execution & logging
    # -------------------------
    def run_all_nodes(self, *args):
        self.show_console()
        try:
            if hasattr(self.output_console, "clear_output"):
                self.output_console.clear_output()
            else:
                self.output_console.clear()
        except Exception:
            self.output_console.clear()

        if hasattr(self.output_console, "log_signal"):
            self.output_console.log_signal.emit("▶ Starting automation run...", "info")
        else:
            self.output_console.appendPlainText("▶ Starting automation run...")

        bus = get_performance_bus()

        def _on_error(node, error):
            msg = f"❌ Error in node {getattr(node, 'title', '?')}: {error}"
            if hasattr(self.output_console, "log_signal"):
                self.output_console.log_signal.emit(msg, "error")
            else:
                self.output_console.appendPlainText(msg)

        node_exec_times = {}

        def _on_node_executed(node, duration_s):
            node_exec_times[getattr(node, "title", str(id(node)))] = duration_s
            msg = f"✅ Executed node: {node.title} ({duration_s:.2f}s)"
            if hasattr(self.output_console, "log_signal"):
                self.output_console.log_signal.emit(msg, "info")
            else:
                self.output_console.appendPlainText(msg)

        def _on_log(line, stream_type):
            if stream_type == "stderr":
                if hasattr(self.output_console, "log_signal"):
                    self.output_console.log_signal.emit(line, "error")
                else:
                    self.output_console.appendPlainText(line)
            else:
                if hasattr(self.output_console, "log_signal"):
                    self.output_console.log_signal.emit(line, "info")
                else:
                    self.output_console.appendPlainText(line)

        try:
            result = execute_all_nodes(
                self.nodes.values(),
                self.connections,
                on_error=_on_error,
                on_node_executed=_on_node_executed,
                on_log=_on_log,
            )
        except TypeError:
            result = execute_all_nodes(
                self.nodes.values(),
                self.connections,
                on_error=_on_error,
                on_node_executed=_on_node_executed,
            )

        if hasattr(self.output_console, "log_signal"):
            self.output_console.log_signal.emit("✔ Automation completed.", "info")
            self.output_console.log_signal.emit(f"Summary: {result}", "info")
        else:
            self.output_console.appendPlainText("✔ Automation completed.")
            self.output_console.appendPlainText(f"Summary: {result}")

        self.position_console_widgets()
        self.save_canvas_state()

        metrics = {
            "active_nodes": len(self.nodes),
            "total_nodes": result.get("total_nodes", len(self.nodes)),
            "workflows_running": 0,
            "execution_time": result.get("total_duration_s", 0.0),
            "error_count": result.get("error_count", 0),
            "node_exec_times": node_exec_times,
        }
        bus.metrics_signal.emit(metrics)

    # -------------------------
    # Interaction events
    # -------------------------
    def mousePressEvent(self, event: QMouseEvent):
        if event.button() == Qt.MouseButton.LeftButton:
            clicked_on_node = any(
                node.geometry().contains(node.mapFromParent(event.pos()))
                for node in self.nodes.values()
            )
            if not clicked_on_node and self.selected_node:
                self.selected_node.selected = False
                self.selected_node.update()
                self.selected_node = None

        if event.button() == Qt.MouseButton.LeftButton and self.space_held:
            self.drag_start = event.pos()

        if event.button() == Qt.MouseButton.RightButton:
            name, ok = QInputDialog.getText(self, "Create Node", "Enter node name:")
            if ok and name:
                node = NodeWidget(name, self)
                if not hasattr(node, "id") or node.id is None:
                    import uuid
                    node.id = str(uuid.uuid4())
                canvas_pos = (event.position() - self.offset) / self.scale
                node.logical_pos = canvas_pos
                node.update_position()
                self.nodes[node.id] = node
                node.show()
                self.save_canvas_state()

        clicked_port = self.get_port_at(event.pos())
        if clicked_port:
            self.handle_port_click(clicked_port)
        else:
            if self.pending_connection:
                self.cancel_connection()

        self.update()

    def mouseMoveEvent(self, event: QMouseEvent):
        self.last_mouse_pos = event.position()
        if self.pending_connection:
            self.pending_connection.set_end_point(event.position())
            self.update()
        super().mouseMoveEvent(event)

        if (
            event.buttons() & Qt.MouseButton.LeftButton
            and self.space_held
            and self.drag_start
        ):
            delta = QPointF(event.pos() - self.drag_start)
            self.offset += delta
            self.drag_start = event.pos()
            for node in self.nodes.values():
                node.update_position()
        self.update()

    def mouseReleaseEvent(self, event: QMouseEvent):
        if event.button() == Qt.MouseButton.LeftButton:
            self.drag_start = None

    def keyPressEvent(self, event: QKeyEvent):
        if event.key() == Qt.Key.Key_Space:
            self.space_held = True
            self.setCursor(Qt.CursorShape.OpenHandCursor)

    def keyReleaseEvent(self, event: QKeyEvent):
        if event.key() == Qt.Key.Key_Space:
            self.space_held = False
            self.setCursor(Qt.CursorShape.ArrowCursor)

    def wheelEvent(self, event: QWheelEvent):
        angle = event.angleDelta().y()
        zoom_in_factor = 1.1
        zoom_out_factor = 1 / zoom_in_factor

        old_scale = self.scale
        self.scale *= zoom_in_factor if angle > 0 else zoom_out_factor
        self.scale = max(0.1, min(self.scale, 10.0))

        mouse_pos = event.position()
        before_scale = (mouse_pos - self.offset) / old_scale
        after_scale = (mouse_pos - self.offset) / self.scale
        self.offset = QPointF(self.offset) + (after_scale - before_scale) * self.scale

        self.update()
        for node in self.nodes.values():
            node.update_position()

    def center_initial_view(self):
        if not self.initial_centering_done:
            self.offset = QPointF(self.width() / 2, self.height() / 2)
            self.initial_centering_done = True
            self.update()

    # -------------------------
    # Utilities
    # -------------------------
    def select_node(self, node):
<<<<<<< HEAD
        try:
            if getattr(self, "selected_node", None) and self.selected_node is not node:
                try:
                    self.selected_node.selected = False
                    self.selected_node.update()
                except Exception:
                    pass

            self.selected_node = node
            if node is not None:
                try:
                    node.selected = True
                    node.update()
                    if hasattr(node, "update_position"):
                        node.update_position()
                except Exception:
                    pass
            self.update()
        except Exception as e:
            print(f"[CanvasWidget.select_node] Error selecting node: {e}")
=======
        # Deselect previous
        if self.selected_node and self.selected_node != node:
            self.selected_node.selected = False
            self.selected_node.update()

        # Select new
        self.selected_node = node
        node.selected = True
        node.update()

    def dragEnterEvent(self, event):
        if event.mimeData().hasText():
            event.acceptProposedAction()

    def dropEvent(self, event):
        node_type = event.mimeData().text()
        pos = (event.position() - self.offset) / self.scale  # convert to logical coords

        # Check if this is a predefined node
        predefined_node_class = PredefinedNodeRegistry.get_node(node_type)

        if node_type == "Custom Node":
            name, ok = QInputDialog.getText(self, "Create Node", "Enter node name:")
            if ok and name:
                node = NodeWidget(name, self, pos=QPointF(pos))
            else:
                return
        elif predefined_node_class:
            # This is a predefined node - create with pre-filled code and outputs
            node_data = predefined_node_class.get_node_data()
            node = NodeWidget(
                node_data["name"], self, pos=QPointF(pos), outputs=node_data["outputs"]
            )
            # Set the pre-written code
            node.code = node_data["code"]
        else:
            node = NodeWidget(node_type, self, pos=QPointF(pos))

        # ---- critical: store node and initialize ----
        self.nodes[node.id] = node
        node.logical_pos = QPointF(pos)
        node.update_position()
        node.show()

        self.save_canvas_state()
        event.acceptProposedAction()

    def reset_all_node_statuses(self):
        """Reset execution status of all nodes to idle"""
        for node in self.nodes.values():
            if hasattr(node, 'reset_execution_status'):
                node.reset_execution_status()

    def run_all_nodes(self, *args):
        print("Running all nodes asynchronously...")

        # Check if execution is already in progress
        if self.current_execution_signals is not None:
            print("Execution already in progress, ignoring request")
            return

        # Reset all node statuses before running
        self.reset_all_node_statuses()

        bus = get_performance_bus()
>>>>>>> 2f8e93ba

    def cancel_connection(self):
        try:
            self.pending_connection = None
            self.update()
        except Exception:
            pass

<<<<<<< HEAD
    def get_port_at(self, pos):
        try:
            if hasattr(pos, "toPoint"):
                qpos = pos.toPoint()
            else:
                qpos = pos
            w = self.childAt(qpos)
            if w is None:
                return None
            if hasattr(w, "node") and hasattr(w, "type"):
                return w
            return None
        except Exception:
            return None

    def handle_port_click(self, port_widget):
        try:
            from automation_manager.ports_handler import start_connection, complete_connection
            port_type = getattr(port_widget, "type", "")
            if self.pending_connection is None and port_type == "output":
                start_connection(self, port_widget)
            elif self.pending_connection is not None and port_type == "input":
                complete_connection(self, port_widget)
            elif self.pending_connection is not None and port_type == "output":
                self.pending_connection.start_port = port_widget
                self.update()
        except Exception:
            self.pending_connection = None

    def update_node_position(self, node_id, logical_pos):
        try:
            node = self.nodes.get(node_id)
            if node is None:
                return
            node.logical_pos = logical_pos
            if hasattr(node, "update_position"):
                node.update_position()
        except Exception as e:
            print(f"[CanvasWidget.update_node_position] Error: {e}")

    def save_canvas_state(self):
        try:
            from canvasmanager.saveload_methods import save_canvas_state as _save
            _save(self)
        except Exception:
            return

    def load_canvas_state(self):
        try:
            from canvasmanager.saveload_methods import load_canvas_state as _load
            _load(self)
        except Exception:
            return

    # -------------------------
    # Resize
    # -------------------------
    def resizeEvent(self, event):
        super().resizeEvent(event)
        if self.console_visible:
            self.position_console_widgets()
=======
        node_exec_times = {}

        def _on_node_executed(node, duration_s):
            node_exec_times[getattr(node, "title", str(id(node)))] = duration_s

        # Create execution signals for asynchronous completion
        execution_signals = ExecutionSignals()
        # Store reference to prevent garbage collection
        self.current_execution_signals = execution_signals

        # Connect to completion signal
        def on_execution_completed(result):
            try:
                self.save_canvas_state()

                # Clear the signals reference after completion
                self.current_execution_signals = None

                # Emit app metrics to performance tab
                metrics = {
                    "active_nodes": len(self.nodes),
                    "total_nodes": result.get("total_nodes", len(self.nodes)),
                    "workflows_running": 0,  # single-run mode for now
                    "execution_time": result.get("total_duration_s", 0.0),
                    "error_count": result.get("error_count", 0),
                    "node_exec_times": node_exec_times,
                }
                bus.metrics_signal.emit(metrics)
            except Exception as e:
                print(f"Error in execution completion handler: {e}")
                import traceback
                traceback.print_exc()

        execution_signals.execution_completed.connect(on_execution_completed)

        # Start asynchronous execution
        execute_all_nodes(
            self.nodes.values(),
            self.connections,
            on_error=_on_error,
            on_node_executed=_on_node_executed,
            signals=execution_signals,
        )
>>>>>>> 2f8e93ba
<|MERGE_RESOLUTION|>--- conflicted
+++ resolved
@@ -1,5 +1,4 @@
-from PyQt6.QtCore import QPointF, Qt, QTimer
-<<<<<<< HEAD
+from PyQt6.QtCore import QPointF, Qt, QTimer, QObject, pyqtSignal
 from PyQt6.QtGui import (
     QColor,
     QFont,
@@ -10,11 +9,6 @@
     QWheelEvent,
 )
 from PyQt6.QtWidgets import QInputDialog, QWidget, QVBoxLayout
-=======
-from PyQt6.QtGui import (QColor, QFont, QKeyEvent, QMouseEvent, QPainter, QPen,
-                         QWheelEvent)
-from PyQt6.QtWidgets import QInputDialog, QWidget
->>>>>>> 2f8e93ba
 
 from automation_manager.node import NodeWidget
 from predefined.registry import PredefinedNodeRegistry
@@ -24,11 +18,7 @@
 
 
 class ResizeHandle(QWidget):
-    """
-    Small draggable handle placed above the OutputConsole.
-    Dragging it vertically will change the console height.
-    """
-
+    """Small draggable handle placed above the OutputConsole."""
     def __init__(self, parent=None):
         super().__init__(parent)
         self._dragging = False
@@ -42,8 +32,6 @@
             self._dragging = True
             self._start_y = event.globalPosition().y()
             event.accept()
-        else:
-            event.ignore()
 
     def mouseMoveEvent(self, event):
         if self._dragging:
@@ -53,8 +41,6 @@
                 parent.adjust_console_height(-dy)
             self._start_y = event.globalPosition().y()
             event.accept()
-        else:
-            event.ignore()
 
     def mouseReleaseEvent(self, event):
         self._dragging = False
@@ -67,7 +53,7 @@
         self.automation_name = automation_name
         self.automation_data = automation_data or {"nodes": [], "connections": []}
 
-        # Visuals
+        # Visual
         self.grid_size = 50
         self.grid_color = QColor("#404040")
         self.bg_color = QColor("#202020")
@@ -92,7 +78,7 @@
         self.setMouseTracking(True)
         self.setFocusPolicy(Qt.FocusPolicy.StrongFocus)
 
-        # --- Output console ---
+        # Output console
         self.output_console = OutputConsole(self)
         self.console_visible = False
         self.console_height = 180
@@ -103,19 +89,16 @@
         self.console_handle.hide()
         self.output_console.setMinimumHeight(80)
 
-        # Layout (canvas paints directly)
         self.main_layout = QVBoxLayout(self)
         self.main_layout.setContentsMargins(0, 0, 0, 0)
         self.setLayout(self.main_layout)
 
-        # Keep reference to execution signals to prevent garbage collection
+        # Execution signals
         self.current_execution_signals = None
 
         self.load_canvas_state()
 
-    # -------------------------
-    # Console utilities
-    # -------------------------
+    # ---------------- Console utilities ----------------
     def show_console(self):
         if not self.console_visible:
             self.console_visible = True
@@ -139,7 +122,6 @@
     def position_console_widgets(self):
         if not self.console_visible:
             return
-
         w = self.width()
         ch = max(80, min(self.console_height, int(self.height() * 0.8)))
         handle_h = self.console_handle.height()
@@ -152,9 +134,7 @@
         self.console_height = max(80, min(self.height() - 40, self.console_height + delta_px))
         self.position_console_widgets()
 
-    # -------------------------
-    # Drawing and interaction
-    # -------------------------
+    # ---------------- Drawing ----------------
     def paintEvent(self, event):
         painter = QPainter(self)
         painter.fillRect(self.rect(), self.bg_color)
@@ -175,7 +155,6 @@
 
         for x in range(x_start, int(right), self.grid_size):
             painter.drawLine(int(x), int(top), int(x), int(bottom))
-
         for y in range(y_start, int(bottom), self.grid_size):
             painter.drawLine(int(left), int(y), int(right), int(y))
 
@@ -184,7 +163,6 @@
 
         for connection in self.connections:
             connection.draw(painter)
-
         if self.pending_connection:
             self.pending_connection.draw(painter)
 
@@ -198,94 +176,73 @@
         )
         painter.drawText(10, self.height() - 10, f"X: {int(logical_pos.x())}  Y: {int(logical_pos.y())}")
 
-    # -------------------------
-    # Execution & logging
-    # -------------------------
+    # ---------------- Run All Nodes ----------------
+    def reset_all_node_statuses(self):
+        for node in self.nodes.values():
+            if hasattr(node, "reset_execution_status"):
+                node.reset_execution_status()
+
     def run_all_nodes(self, *args):
+        """Unified version combining console logging + async execution."""
         self.show_console()
         try:
-            if hasattr(self.output_console, "clear_output"):
-                self.output_console.clear_output()
-            else:
-                self.output_console.clear()
+            self.output_console.clear_output() if hasattr(self.output_console, "clear_output") else self.output_console.clear()
         except Exception:
             self.output_console.clear()
 
-        if hasattr(self.output_console, "log_signal"):
-            self.output_console.log_signal.emit("▶ Starting automation run...", "info")
-        else:
-            self.output_console.appendPlainText("▶ Starting automation run...")
+        self.output_console.appendPlainText("▶ Starting automation run...")
 
         bus = get_performance_bus()
+        node_exec_times = {}
 
         def _on_error(node, error):
             msg = f"❌ Error in node {getattr(node, 'title', '?')}: {error}"
-            if hasattr(self.output_console, "log_signal"):
-                self.output_console.log_signal.emit(msg, "error")
-            else:
-                self.output_console.appendPlainText(msg)
-
-        node_exec_times = {}
+            self.output_console.appendPlainText(msg)
 
         def _on_node_executed(node, duration_s):
             node_exec_times[getattr(node, "title", str(id(node)))] = duration_s
             msg = f"✅ Executed node: {node.title} ({duration_s:.2f}s)"
-            if hasattr(self.output_console, "log_signal"):
-                self.output_console.log_signal.emit(msg, "info")
-            else:
-                self.output_console.appendPlainText(msg)
+            self.output_console.appendPlainText(msg)
 
         def _on_log(line, stream_type):
-            if stream_type == "stderr":
-                if hasattr(self.output_console, "log_signal"):
-                    self.output_console.log_signal.emit(line, "error")
-                else:
-                    self.output_console.appendPlainText(line)
-            else:
-                if hasattr(self.output_console, "log_signal"):
-                    self.output_console.log_signal.emit(line, "info")
-                else:
-                    self.output_console.appendPlainText(line)
-
-        try:
-            result = execute_all_nodes(
-                self.nodes.values(),
-                self.connections,
-                on_error=_on_error,
-                on_node_executed=_on_node_executed,
-                on_log=_on_log,
-            )
-        except TypeError:
-            result = execute_all_nodes(
-                self.nodes.values(),
-                self.connections,
-                on_error=_on_error,
-                on_node_executed=_on_node_executed,
-            )
-
-        if hasattr(self.output_console, "log_signal"):
-            self.output_console.log_signal.emit("✔ Automation completed.", "info")
-            self.output_console.log_signal.emit(f"Summary: {result}", "info")
-        else:
-            self.output_console.appendPlainText("✔ Automation completed.")
-            self.output_console.appendPlainText(f"Summary: {result}")
-
+            self.output_console.appendPlainText(line)
+
+        # Signals for async run
+        execution_signals = ExecutionSignals()
+        self.current_execution_signals = execution_signals
+
+        def on_execution_completed(result):
+            try:
+                self.save_canvas_state()
+                self.current_execution_signals = None
+                metrics = {
+                    "active_nodes": len(self.nodes),
+                    "total_nodes": result.get("total_nodes", len(self.nodes)),
+                    "workflows_running": 0,
+                    "execution_time": result.get("total_duration_s", 0.0),
+                    "error_count": result.get("error_count", 0),
+                    "node_exec_times": node_exec_times,
+                }
+                bus.metrics_signal.emit(metrics)
+            except Exception as e:
+                print(f"Error in execution completion handler: {e}")
+
+        execution_signals.execution_completed.connect(on_execution_completed)
+
+        result = execute_all_nodes(
+            self.nodes.values(),
+            self.connections,
+            on_error=_on_error,
+            on_node_executed=_on_node_executed,
+            on_log=_on_log,
+            signals=execution_signals,
+        )
+
+        self.output_console.appendPlainText("✔ Automation completed.")
+        self.output_console.appendPlainText(f"Summary: {result}")
         self.position_console_widgets()
-        self.save_canvas_state()
-
-        metrics = {
-            "active_nodes": len(self.nodes),
-            "total_nodes": result.get("total_nodes", len(self.nodes)),
-            "workflows_running": 0,
-            "execution_time": result.get("total_duration_s", 0.0),
-            "error_count": result.get("error_count", 0),
-            "node_exec_times": node_exec_times,
-        }
-        bus.metrics_signal.emit(metrics)
-
-    # -------------------------
-    # Interaction events
-    # -------------------------
+
+    # ---------------- Interaction ----------------
     def mousePressEvent(self, event: QMouseEvent):
         if event.button() == Qt.MouseButton.LeftButton:
             clicked_on_node = any(
@@ -304,9 +261,8 @@
             name, ok = QInputDialog.getText(self, "Create Node", "Enter node name:")
             if ok and name:
                 node = NodeWidget(name, self)
-                if not hasattr(node, "id") or node.id is None:
-                    import uuid
-                    node.id = str(uuid.uuid4())
+                import uuid
+                node.id = getattr(node, "id", str(uuid.uuid4()))
                 canvas_pos = (event.position() - self.offset) / self.scale
                 node.logical_pos = canvas_pos
                 node.update_position()
@@ -317,9 +273,8 @@
         clicked_port = self.get_port_at(event.pos())
         if clicked_port:
             self.handle_port_click(clicked_port)
-        else:
-            if self.pending_connection:
-                self.cancel_connection()
+        elif self.pending_connection:
+            self.cancel_connection()
 
         self.update()
 
@@ -330,11 +285,7 @@
             self.update()
         super().mouseMoveEvent(event)
 
-        if (
-            event.buttons() & Qt.MouseButton.LeftButton
-            and self.space_held
-            and self.drag_start
-        ):
+        if event.buttons() & Qt.MouseButton.LeftButton and self.space_held and self.drag_start:
             delta = QPointF(event.pos() - self.drag_start)
             self.offset += delta
             self.drag_start = event.pos()
@@ -360,127 +311,52 @@
         angle = event.angleDelta().y()
         zoom_in_factor = 1.1
         zoom_out_factor = 1 / zoom_in_factor
-
         old_scale = self.scale
         self.scale *= zoom_in_factor if angle > 0 else zoom_out_factor
         self.scale = max(0.1, min(self.scale, 10.0))
-
         mouse_pos = event.position()
         before_scale = (mouse_pos - self.offset) / old_scale
         after_scale = (mouse_pos - self.offset) / self.scale
         self.offset = QPointF(self.offset) + (after_scale - before_scale) * self.scale
-
         self.update()
         for node in self.nodes.values():
             node.update_position()
 
-    def center_initial_view(self):
-        if not self.initial_centering_done:
-            self.offset = QPointF(self.width() / 2, self.height() / 2)
-            self.initial_centering_done = True
-            self.update()
-
-    # -------------------------
-    # Utilities
-    # -------------------------
-    def select_node(self, node):
-<<<<<<< HEAD
-        try:
-            if getattr(self, "selected_node", None) and self.selected_node is not node:
-                try:
-                    self.selected_node.selected = False
-                    self.selected_node.update()
-                except Exception:
-                    pass
-
-            self.selected_node = node
-            if node is not None:
-                try:
-                    node.selected = True
-                    node.update()
-                    if hasattr(node, "update_position"):
-                        node.update_position()
-                except Exception:
-                    pass
-            self.update()
-        except Exception as e:
-            print(f"[CanvasWidget.select_node] Error selecting node: {e}")
-=======
-        # Deselect previous
-        if self.selected_node and self.selected_node != node:
-            self.selected_node.selected = False
-            self.selected_node.update()
-
-        # Select new
-        self.selected_node = node
-        node.selected = True
-        node.update()
-
     def dragEnterEvent(self, event):
         if event.mimeData().hasText():
             event.acceptProposedAction()
 
     def dropEvent(self, event):
         node_type = event.mimeData().text()
-        pos = (event.position() - self.offset) / self.scale  # convert to logical coords
-
-        # Check if this is a predefined node
+        pos = (event.position() - self.offset) / self.scale
         predefined_node_class = PredefinedNodeRegistry.get_node(node_type)
 
         if node_type == "Custom Node":
             name, ok = QInputDialog.getText(self, "Create Node", "Enter node name:")
-            if ok and name:
-                node = NodeWidget(name, self, pos=QPointF(pos))
-            else:
+            if not ok or not name:
                 return
+            node = NodeWidget(name, self, pos=QPointF(pos))
         elif predefined_node_class:
-            # This is a predefined node - create with pre-filled code and outputs
             node_data = predefined_node_class.get_node_data()
             node = NodeWidget(
                 node_data["name"], self, pos=QPointF(pos), outputs=node_data["outputs"]
             )
-            # Set the pre-written code
             node.code = node_data["code"]
         else:
             node = NodeWidget(node_type, self, pos=QPointF(pos))
 
-        # ---- critical: store node and initialize ----
         self.nodes[node.id] = node
         node.logical_pos = QPointF(pos)
         node.update_position()
         node.show()
-
         self.save_canvas_state()
         event.acceptProposedAction()
 
-    def reset_all_node_statuses(self):
-        """Reset execution status of all nodes to idle"""
-        for node in self.nodes.values():
-            if hasattr(node, 'reset_execution_status'):
-                node.reset_execution_status()
-
-    def run_all_nodes(self, *args):
-        print("Running all nodes asynchronously...")
-
-        # Check if execution is already in progress
-        if self.current_execution_signals is not None:
-            print("Execution already in progress, ignoring request")
-            return
-
-        # Reset all node statuses before running
-        self.reset_all_node_statuses()
-
-        bus = get_performance_bus()
->>>>>>> 2f8e93ba
-
+    # ---------------- Utilities ----------------
     def cancel_connection(self):
-        try:
-            self.pending_connection = None
-            self.update()
-        except Exception:
-            pass
-
-<<<<<<< HEAD
+        self.pending_connection = None
+        self.update()
+
     def get_port_at(self, pos):
         try:
             if hasattr(pos, "toPoint"):
@@ -511,15 +387,12 @@
             self.pending_connection = None
 
     def update_node_position(self, node_id, logical_pos):
-        try:
-            node = self.nodes.get(node_id)
-            if node is None:
-                return
-            node.logical_pos = logical_pos
-            if hasattr(node, "update_position"):
-                node.update_position()
-        except Exception as e:
-            print(f"[CanvasWidget.update_node_position] Error: {e}")
+        node = self.nodes.get(node_id)
+        if not node:
+            return
+        node.logical_pos = logical_pos
+        if hasattr(node, "update_position"):
+            node.update_position()
 
     def save_canvas_state(self):
         try:
@@ -535,55 +408,7 @@
         except Exception:
             return
 
-    # -------------------------
-    # Resize
-    # -------------------------
     def resizeEvent(self, event):
         super().resizeEvent(event)
         if self.console_visible:
-            self.position_console_widgets()
-=======
-        node_exec_times = {}
-
-        def _on_node_executed(node, duration_s):
-            node_exec_times[getattr(node, "title", str(id(node)))] = duration_s
-
-        # Create execution signals for asynchronous completion
-        execution_signals = ExecutionSignals()
-        # Store reference to prevent garbage collection
-        self.current_execution_signals = execution_signals
-
-        # Connect to completion signal
-        def on_execution_completed(result):
-            try:
-                self.save_canvas_state()
-
-                # Clear the signals reference after completion
-                self.current_execution_signals = None
-
-                # Emit app metrics to performance tab
-                metrics = {
-                    "active_nodes": len(self.nodes),
-                    "total_nodes": result.get("total_nodes", len(self.nodes)),
-                    "workflows_running": 0,  # single-run mode for now
-                    "execution_time": result.get("total_duration_s", 0.0),
-                    "error_count": result.get("error_count", 0),
-                    "node_exec_times": node_exec_times,
-                }
-                bus.metrics_signal.emit(metrics)
-            except Exception as e:
-                print(f"Error in execution completion handler: {e}")
-                import traceback
-                traceback.print_exc()
-
-        execution_signals.execution_completed.connect(on_execution_completed)
-
-        # Start asynchronous execution
-        execute_all_nodes(
-            self.nodes.values(),
-            self.connections,
-            on_error=_on_error,
-            on_node_executed=_on_node_executed,
-            signals=execution_signals,
-        )
->>>>>>> 2f8e93ba
+            self.position_console_widgets()